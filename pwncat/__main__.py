--- conflicted
+++ resolved
@@ -5,12 +5,9 @@
 import shlex
 import sys
 import warnings
-<<<<<<< HEAD
 import os
 from pathlib import Path
-=======
 import inspect
->>>>>>> 05adf648
 
 from sqlalchemy import exc as sa_exc
 from sqlalchemy.exc import InvalidRequestError
@@ -23,96 +20,7 @@
 
 def main():
 
-<<<<<<< HEAD
-    # Default log-level is "INFO"
-    logging.getLogger().setLevel(logging.INFO)
-
-    # Build the victim object
-    pwncat.victim = Victim()
-
-    # Find the user configuration
-    config_path = (
-        Path(os.environ.get("XDG_CONFIG_HOME", "~/.config/")) / "pwncat" / "pwncatrc"
-    )
-    config_path = config_path.expanduser()
-
-    print("config_path=" + str(config_path))
-
-    try:
-        # Read the config script
-        with config_path.open("r") as filp:
-            script = filp.read()
-
-        # Run the script
-        pwncat.victim.command_parser.eval(script, str(config_path))
-    except (FileNotFoundError, PermissionError):
-        # The config doesn't exist
-        pass
-
-    # Arguments to `pwncat` are considered arguments to `connect`
-    # We use the `prog_name` argument to make the help for "connect"
-    # display "pwncat" in the usage. This is just a visual fix, and
-    # isn't used anywhere else.
-    pwncat.victim.command_parser.dispatch_line(
-        shlex.join(["connect"] + sys.argv[1:]), prog_name="pwncat"
-    )
-
-    # Only continue if we successfully connected
-    if not pwncat.victim.connected:
-        exit(0)
-
-    # Make stdin unbuffered. Without doing this, some key sequences
-    # which are multi-byte don't get sent properly (e.g. up and left
-    # arrow keys)
-    sys.stdin = TextIOWrapper(
-        os.fdopen(sys.stdin.fileno(), "br", buffering=0),
-        write_through=True,
-        line_buffering=False,
-    )
-
-    # Setup the selector to wait for data asynchronously from both streams
-    selector = selectors.DefaultSelector()
-    selector.register(sys.stdin, selectors.EVENT_READ, None)
-    selector.register(pwncat.victim.client, selectors.EVENT_READ, "read")
-
-    # Initialize our state
-    done = False
-
-    try:
-        # This loop is only used to funnel data between the local
-        # and remote hosts when in raw mode. During the `pwncat`
-        # prompt, the main loop is handled by the CommandParser
-        # class `run` method.
-        while not done:
-            for k, _ in selector.select():
-                if k.fileobj is sys.stdin:
-                    data = sys.stdin.buffer.read(64)
-                    pwncat.victim.process_input(data)
-                else:
-                    data = pwncat.victim.recv()
-                    if data is None or len(data) == 0:
-                        done = True
-                        break
-                    sys.stdout.buffer.write(data)
-                    sys.stdout.flush()
-    except ConnectionResetError:
-        pwncat.victim.restore_local_term()
-        console.log("[yellow]warning[/yellow]: connection reset by remote host")
-    except SystemExit:
-        console.log("closing connection")
-    finally:
-        # Restore the shell
-        pwncat.victim.restore_local_term()
-        try:
-            # Make sure everything was committed
-            pwncat.victim.session.commit()
-        except InvalidRequestError:
-            pass
-        console.log("local terminal restored")
-
-=======
     params = inspect.signature(BufferedPipe.read).parameters
->>>>>>> 05adf648
 
     if "flags" not in params:
         console.log(
@@ -130,6 +38,25 @@
         # Build the victim object
         pwncat.victim = Victim()
 
+        # Find the user configuration
+        config_path = (
+            Path(os.environ.get("XDG_CONFIG_HOME", "~/.config/"))
+            / "pwncat"
+            / "pwncatrc"
+        )
+        config_path = config_path.expanduser()
+
+        try:
+            # Read the config script
+            with config_path.open("r") as filp:
+                script = filp.read()
+
+            # Run the script
+            pwncat.victim.command_parser.eval(script, str(config_path))
+        except (FileNotFoundError, PermissionError):
+            # The config doesn't exist
+            pass
+
         # Arguments to `pwncat` are considered arguments to `connect`
         # We use the `prog_name` argument to make the help for "connect"
         # display "pwncat" in the usage. This is just a visual fix, and
@@ -140,7 +67,16 @@
 
         # Only continue if we successfully connected
         if not pwncat.victim.connected:
-            exit(0)
+            sys.exit(0)
+
+        # Make stdin unbuffered. Without doing this, some key sequences
+        # which are multi-byte don't get sent properly (e.g. up and left
+        # arrow keys)
+        sys.stdin = TextIOWrapper(
+            os.fdopen(sys.stdin.fileno(), "br", buffering=0),
+            write_through=True,
+            line_buffering=False,
+        )
 
         # Setup the selector to wait for data asynchronously from both streams
         selector = selectors.DefaultSelector()
@@ -158,7 +94,7 @@
             while not done:
                 for k, _ in selector.select():
                     if k.fileobj is sys.stdin:
-                        data = sys.stdin.buffer.read(1)
+                        data = sys.stdin.buffer.read(64)
                         pwncat.victim.process_input(data)
                     else:
                         data = pwncat.victim.recv()
