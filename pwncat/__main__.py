#!/usr/bin/env python3
import os
import sys
import shlex
import logging
import argparse
import warnings
import selectors
from io import TextIOWrapper
from pathlib import Path

from rich import box
from rich.table import Table
from rich.progress import Progress, SpinnerColumn
from paramiko.buffered_pipe import BufferedPipe

import pwncat.manager
from pwncat.util import console
from pwncat.channel import ChannelError
from pwncat.modules import ModuleFailed
from pwncat.commands import connect
from pwncat.platform import PlatformError


def main():

    # Default log-level is "INFO"
    logging.getLogger().setLevel(logging.INFO)

    parser = argparse.ArgumentParser(
        description="""Start interactive pwncat session and optionally connect to existing victim via a known platform and channel type. This entrypoint can also be used to list known implants on previous targets."""
    )
    parser.add_argument(
        "--config",
        "-c",
        type=argparse.FileType("r"),
        default=None,
        help="Custom configuration file (default: ./pwncatrc)",
    )
    parser.add_argument(
        "--identity",
        "-i",
        type=argparse.FileType("r"),
        default=None,
        help="Private key for SSH authentication",
    )
    parser.add_argument(
        "--listen",
        "-l",
        action="store_true",
        help="Enable the `bind` protocol (supports netcat-style syntax)",
    )
    parser.add_argument(
        "--platform",
        "-m",
        help="Name of the platform to use (default: linux)",
        default="linux",
    )
    parser.add_argument(
        "--port",
        "-p",
        help="Alternative way to specify port to support netcat-style syntax",
    )
    parser.add_argument(
        "--list",
        action="store_true",
        help="List installed implants with remote connection capability",
    )
    parser.add_argument(
        "connection_string",
        metavar="[protocol://][user[:password]@][host][:port]",
        help="Connection string describing victim",
        nargs="?",
    )
    parser.add_argument(
        "pos_port",
        nargs="?",
        metavar="port",
        help="Alternative port number to support netcat-style syntax",
    )
    args = parser.parse_args()

    # Create the session manager
    with pwncat.manager.Manager(args.config) as manager:

        if args.list:

            db = manager.db.open()
            implants = []

            table = Table(
                "ID",
                "Address",
                "Platform",
                "Implant",
                "User",
                box=box.MINIMAL_DOUBLE_HEAD,
            )

            # Locate all installed implants
            for target in db.root.targets:

                # Collect users
                users = {}
                for fact in target.facts:
                    if "user" in fact.types:
                        users[fact.id] = fact

                # Collect implants
                for fact in target.facts:
                    if "implant.remote" in fact.types:
                        table.add_row(
                            target.guid,
                            target.public_address[0],
                            target.platform,
                            fact.source,
                            users[fact.uid].name,
                        )

            if not table.rows:
                console.log("[red]error[/red]: no remote implants found")
            else:
                console.print(table)

            return

        console.log("Welcome to [red]pwncat[/red] 🐈!")

        if (
            args.connection_string is not None
            or args.pos_port is not None
            or args.port is not None
            or args.platform is not None
            or args.listen
            or args.identity is not None
        ):
            protocol = None
            user = None
            password = None
            host = None
            port = None
            try_reconnect = False

            if args.connection_string:
                m = connect.Command.CONNECTION_PATTERN.match(args.connection_string)
                protocol = m.group("protocol")
                user = m.group("user")
                password = m.group("password")
                host = m.group("host")
                port = m.group("port")

            if protocol is not None and args.listen:
                console.log(
                    f"[red]error[/red]: --listen is not compatible with an explicit connection string"
                )
                return

            if (
                sum(
                    [
                        port is not None,
                        args.port is not None,
                        args.pos_port is not None,
                    ]
                )
                > 1
            ):
                console.log(f"[red]error[/red]: multiple ports specified")
                return

            if args.port is not None:
                port = args.port
            if args.pos_port is not None:
                port = args.pos_port

            if port is not None:
                try:
                    port = int(port.lstrip(":"))
                except:
                    console.log(f"[red]error[/red]: {port}: invalid port number")
                    return

            if protocol != "ssh://" and args.identity is not None:
                console.log(
                    f"[red]error[/red]: --identity is only valid for ssh protocols"
                )
                return

            # Attempt to reconnect via installed implants
            if (
                protocol is None
                and password is None
                and port is None
                and args.identity is None
            ):
                db = manager.db.open()
                implants = []

                # Locate all installed implants
                for target in db.root.targets:

                    if target.guid != host and target.public_address[0] != host:
                        continue

                    # Collect users
                    users = {}
                    for fact in target.facts:
                        if "user" in fact.types:
                            users[fact.id] = fact

                    # Collect implants
                    for fact in target.facts:
                        if "implant.remote" in fact.types:
                            implants.append((target, users[fact.uid], fact))

                with Progress(
                    "triggering implant",
                    "•",
                    "{task.fields[status]}",
                    transient=True,
                    console=console,
                ) as progress:
                    task = progress.add_task("", status="...")
                    for target, implant_user, implant in implants:
                        # Check correct user
                        if user is not None and implant_user.name != user:
                            continue
                        # Check correct platform
                        if (
                            args.platform is not None
                            and target.platform != args.platform
                        ):
                            continue

                        progress.update(
                            task, status=f"trying [cyan]{implant.source}[/cyan]"
                        )

                        # Attempt to trigger a new session
                        try:
                            session = implant.trigger(manager, target)
                            manager.target = session
                            used_implant = implant
                            break
<<<<<<< HEAD
                        sys.stdout.buffer.write(data)
                        sys.stdout.flush()
        except ConnectionResetError:
            pwncat.victim.restore_local_term()
            console.log("[yellow]warning[/yellow]: connection reset by remote host")
        except (pwncat.util.CommandSystemExit, SystemExit):
            console.log("closing connection")
        finally:
            # Restore the shell
            pwncat.victim.restore_local_term()
            try:
                # Make sure everything was committed
                pwncat.victim.session.commit()
            except InvalidRequestError:
                pass
=======
                        except ModuleFailed:
                            db.transaction_manager.commit()
                            continue

            if manager.target is not None:
                manager.target.log(
                    f"connected via {used_implant.title(manager.target)}"
                )
            else:
                try:
                    manager.create_session(
                        platform=args.platform,
                        protocol=protocol,
                        user=user,
                        password=password,
                        host=host,
                        port=port,
                        identity=args.identity,
                    )
                except (ChannelError, PlatformError) as exc:
                    manager.log(f"connection failed: {exc}")

        manager.interactive()

        if manager.sessions:
            with Progress(
                SpinnerColumn(),
                "closing sessions",
                "•",
                "{task.fields[status]}",
                console=console,
                transient=True,
            ) as progress:
                task = progress.add_task("task", status="...")
                while manager.sessions:
                    progress.update(task, status=str(manager.sessions[0].platform))
                    manager.sessions[0].close()

                progress.update(task, status="done!", completed=100)
>>>>>>> ff4fce90


if __name__ == "__main__":

    main()

    sys.exit(0)<|MERGE_RESOLUTION|>--- conflicted
+++ resolved
@@ -242,23 +242,6 @@
                             manager.target = session
                             used_implant = implant
                             break
-<<<<<<< HEAD
-                        sys.stdout.buffer.write(data)
-                        sys.stdout.flush()
-        except ConnectionResetError:
-            pwncat.victim.restore_local_term()
-            console.log("[yellow]warning[/yellow]: connection reset by remote host")
-        except (pwncat.util.CommandSystemExit, SystemExit):
-            console.log("closing connection")
-        finally:
-            # Restore the shell
-            pwncat.victim.restore_local_term()
-            try:
-                # Make sure everything was committed
-                pwncat.victim.session.commit()
-            except InvalidRequestError:
-                pass
-=======
                         except ModuleFailed:
                             db.transaction_manager.commit()
                             continue
@@ -298,7 +281,6 @@
                     manager.sessions[0].close()
 
                 progress.update(task, status="done!", completed=100)
->>>>>>> ff4fce90
 
 
 if __name__ == "__main__":
