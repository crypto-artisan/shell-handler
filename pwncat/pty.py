--- conflicted
+++ resolved
@@ -160,17 +160,7 @@
         self.vars = {"lhost": util.get_ip_addr()}
         self.remote_prefix = "\\[\\033[01;31m\\](remote)\\033[00m\\]"
         self.remote_prompt = "\\[\\033[01;32m\\]\\u@\\h\\[\\033[00m\\]:\\[\\033[01;34m\\]\\w\\[\\033[00m\\]\\$"
-<<<<<<< HEAD
         self.prompt = self.build_prompt_session()
-=======
-        self.prompt = PromptSession(
-            [
-                ("fg:ansiyellow bold", "(local) "),
-                ("fg:ansimagenta bold", "pwncat"),
-                ("", "$ "),
-            ]
-        )
->>>>>>> 0dc3bd97
         self.binary_aliases = {
             "python": [
                 "python2",
@@ -330,7 +320,11 @@
         }
 
         return PromptSession(
-            [("", "(local) "), ("#ff0000", "pwncat"), ("", "$ ")],
+            [
+                ("fg:ansiyellow bold", "(local) "),
+                ("fg:ansimagenta bold", "pwncat"),
+                ("", "$ "),
+            ],
             completer=CommandCompleter(completer_graph),
             auto_suggest=AutoSuggestFromHistory(),
         )
