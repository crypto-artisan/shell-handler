--- conflicted
+++ resolved
@@ -62,12 +62,8 @@
         self.input = b""
         self.lhost = None
         self.known_binaries = {}
-<<<<<<< HEAD
         self.vars = {"lhost": util.get_ip_addr()}
-=======
-        self.vars = {"lhost": None}
         self.remote_prompt = b"\\[\\033[01;32m\\]\\u@\\h\\[\\033[00m\\]:\\[\\033[01;34m\\]\\w\\[\\033[00m\\]\\$"
->>>>>>> cc642523
         self.prompt = PromptSession(
             [("", "(local) "), ("#ff0000", "pwncat"), ("", "$ ")]
         )
