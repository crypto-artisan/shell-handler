--- conflicted
+++ resolved
@@ -15,17 +15,5 @@
     ARGS = {}
     LOCAL = True
 
-<<<<<<< HEAD
-    def run(self, args):
-
-        # Ensure we confirmed we want to exit
-        if not args.yes:
-            console.log("[red]error[/red]: exit not confirmed (use '--yes')")
-            return
-
-        # Get outa here!
-        raise pwncat.util.CommandSystemExit
-=======
     def run(self, manager, args):
-        raise pwncat.manager.InteractiveExit
->>>>>>> ff4fce90
+        raise pwncat.manager.InteractiveExit