--- conflicted
+++ resolved
@@ -64,15 +64,9 @@
     def enumerate(self, capability: int = Capability.ALL) -> List[Technique]:
         """ Find all techniques known at this time """
 
-<<<<<<< HEAD
-        if self.suid_paths is None:
-            self.find_suid()
-        known_techniques = []
-=======
         # Update the cache for the current user
         self.find_suid()
 
->>>>>>> 5e90a3cc
         for user, paths in self.suid_paths.items():
             for path in paths:
                 binary = gtfobins.Binary.find(path)
