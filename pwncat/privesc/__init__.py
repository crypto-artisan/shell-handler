--- conflicted
+++ resolved
@@ -21,13 +21,7 @@
 
 # privesc_methods = [SetuidMethod, SuMethod]
 # privesc_methods = [SuMethod, SudoMethod, SetuidMethod, DirtycowMethod, ScreenMethod]
-<<<<<<< HEAD
 privesc_methods = [SuMethod, SudoMethod, SetuidMethod]
-# privesc_methods = [SuMethod, SetuidMethod]
-=======
-# privesc_methods = [SuMethod, SudoMethod, ScreenMethod, SetuidMethod]
-privesc_methods = [SuMethod, SetuidMethod]
->>>>>>> f05cdc64
 
 
 class Finder:
