# Changelog
All notable changes to this project will be documented in this file.

The format is based on [Keep a Changelog](https://keepachangelog.com/en/1.0.0/),
and this project adheres to [Semantic Versioning](https://semver.org/spec/v2.0.0.html).

The Changelog starts with v0.4.1, because we did not keep one before that,
and simply didn't have the time to go back and retroactively create one.

## [Unreleased]

### Fixed
- Possible exception due to _pre-registering_ of `session` with `manager`
<<<<<<< HEAD
- Covered edge case in sudo rule parsing for wildcards ([#183](https://github.com/calebstewart/pwncat/issue/183))
- Added fallthrough cases for PTY methods in case of misbehaving binaries (looking at you: `screen`)
=======
- Fixed handling of `socket.getpeername` when `Socket` channel uses IPv6 ([#159](https://github.com/calebstewart/pwncat/issues/159)).
>>>>>>> f0ad1618
### Added
- Added alternatives to `bash` to be used during _shell upgrade_ for a _better shell_
- Added a warning message when a `KeyboardInterrupt` is caught
### Changed
- Changed some 'red' warning message color to 'yellow'

## [0.4.3] - 2021-06-18
Patch fix release. Major fixes are the correction of file IO for LinuxWriters and
improved stability with better exception handling.

### Fixed
- Pinned container base image to alpine 3.13.5 and installed to virtualenv ([#134](https://github.com/calebstewart/pwncat/issues/134))
- Fixed syntax for f-strings in escalation command
- Re-added `readline` import for windows platform after being accidentally removed
- Corrected processing of password in connection string
### Changed
- Changed session tracking so session IDs aren't reused
- Changed zsh prompt to match CWD of other shell prompts
- Improved exception handling throughout framework ([#133](https://github.com/calebstewart/pwncat/issues/133))
- Added explicit permission checks when opening files
- Changed LinuxWriter close routine again to account for needed EOF signals ([#140](https://github.com/calebstewart/pwncat/issues/140))
### Added
- Added better file io test cases

## [0.4.2] - 2021-06-15
Quick patch release due to corrected bug in `ChannelFile` which caused command
output to be empty in some situations.

### Fixed
- Fixed `linux.enumerate.system.network` to work with old and new style `ip`.
- Fixed `ChannelFile.recvinto` which will no longer raise `BlockingIOError` ([#126](https://github.com/calebstewart/pwncat/issues/126), [#131](https://github.com/calebstewart/pwncat/issues/131))
- Fixed sessions command with invalid session ID ([#130](https://github.com/calebstewart/pwncat/issues/130))
- Fixed zsh shell prompt color syntax ([#130](https://github.com/calebstewart/pwncat/issues/130))
### Added
- Added Pull Request template
- Added CONTRIBUTING.md
- Added `--version` option to entrypoint to retrieve pwncat version
- Added `latest` tag to documented install command to prevent dev installs

## [0.4.1] - 2021-06-14
### Added
- Differentiate prompt syntax for standard bash, zsh and sh ([#126](https://github.com/calebstewart/pwncat/issues/126))
- Added `-c=never` to `ip` command in `linux.enumerate.system.network`
  ([#126](https://github.com/calebstewart/pwncat/issues/126))
- Updated Dockerfile to properly build post-v0.4.0 releases ([#125](https://github.com/calebstewart/pwncat/issues/125))
- Added check for `nologin` shell to stop pwncat from accidentally
  closing the session ([#116](https://github.com/calebstewart/pwncat/issues/116))
- Resolved all flake8 errors ([#123](https://github.com/calebstewart/pwncat/issues/123))
- Improved EOF handling for Linux file-writes ([#117](https://github.com/calebstewart/pwncat/issues/117))<|MERGE_RESOLUTION|>--- conflicted
+++ resolved
@@ -11,12 +11,9 @@
 
 ### Fixed
 - Possible exception due to _pre-registering_ of `session` with `manager`
-<<<<<<< HEAD
 - Covered edge case in sudo rule parsing for wildcards ([#183](https://github.com/calebstewart/pwncat/issue/183))
 - Added fallthrough cases for PTY methods in case of misbehaving binaries (looking at you: `screen`)
-=======
 - Fixed handling of `socket.getpeername` when `Socket` channel uses IPv6 ([#159](https://github.com/calebstewart/pwncat/issues/159)).
->>>>>>> f0ad1618
 ### Added
 - Added alternatives to `bash` to be used during _shell upgrade_ for a _better shell_
 - Added a warning message when a `KeyboardInterrupt` is caught
