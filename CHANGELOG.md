--- conflicted
+++ resolved
@@ -17,15 +17,12 @@
 - Added query-string arguments to connection strings for both the entrypoint
   and the `connect` command.
 - Added Enumeration States to allow session-bound enumerations
-<<<<<<< HEAD
 - Added PyPi publishing to GitHub `publish` workflow.
 - Added licensing for pwncat (MIT)
+- Added background listener API and commands ([#43](https://github.com/calebstewart/pwncat/issues/43))
+- Added Windows privilege escalation via BadPotato plugin ([#106](https://github.com/calebstewart/pwncat/issues/106))
 ### Removed
 - Removed `setup.py` and `requirements.txt`
-=======
-- Added background listener API and commands ([#43](https://github.com/calebstewart/pwncat/issues/43))
-- Added Windows privilege escalation via BadPotato plugin ([#106](https://github.com/calebstewart/pwncat/issues/106))
->>>>>>> 8bd34d40
 
 ## [0.4.3] - 2021-06-18
 Patch fix release. Major fixes are the correction of file IO for LinuxWriters and
